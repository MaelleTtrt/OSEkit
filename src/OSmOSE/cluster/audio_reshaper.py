import math
import sys
import os
from datetime import datetime, timedelta
from typing import List, Union, Literal
from argparse import ArgumentParser
from pathlib import Path
from filelock import FileLock

import soundfile as sf
import numpy as np
import pandas as pd

from OSmOSE.utils import make_path, set_umask
from OSmOSE.config import *

def substract_timestamps(
    input_timestamp: pd.DataFrame, files: List[str], index: int
) -> timedelta:
    """Substracts two timestamp_list from the "timestamp" column of a dataframe at the indexes of files[i] and files[i-1] and returns the time delta between them

    Parameters:
    -----------
        input_timestamp: the pandas DataFrame containing at least two columns: filename and timestamp

        files: the list of file names corresponding to the filename column of the dataframe

        index: the index of the file whose timestamp will be substracted

    Returns:
    --------
        The time between the two timestamp_list as a datetime.timedelta object"""

    if index == 0:
        return timedelta(seconds=0)

    cur_timestamp: str = input_timestamp[input_timestamp["filename"] == files[index]][
        "timestamp"
    ].values[0]
    cur_timestamp: datetime = datetime.strptime(cur_timestamp, "%Y-%m-%dT%H:%M:%S.%fZ")
    next_timestamp: str = input_timestamp[
        input_timestamp["filename"] == files[index + 1]
    ]["timestamp"].values[0]
    next_timestamp: datetime = datetime.strptime(
        next_timestamp, "%Y-%m-%dT%H:%M:%S.%fZ"
    )

    return next_timestamp - cur_timestamp

def to_timestamp(string: str) -> datetime:
    return datetime.strptime(string, "%Y-%m-%dT%H:%M:%S.%fZ")

# TODO: what to do with overlapping last file ? Del or incomplete ?
def reshape(
    input_files: Union[str, list],
    chunk_size: int,
    *,
    output_dir_path: str = None,
    batch_ind_min: int = 0,
    batch_ind_max: int = -1,
    max_delta_interval: int = 5,
    last_file_behavior: Literal["truncate", "pad", "discard"] = "pad",
    offset_beginning: int = 0,
    offset_end: int = 0,
    timestamp_path: Path = None,
    verbose: bool = False,
    overwrite: bool = False,
    force_reshape: bool = False,
) -> List[str]:
    """Reshape all audio files in the folder to be of the specified duration. If chunk_size is superior to the base duration of the files, they will be fused according to their order in the timestamp.csv file in the same folder.

    Parameters:
    -----------
        input_files: `str` or `list(str)`
            Either the directory containing the audio files and the timestamp.csv file, in which case all audio files will be considered,
            OR a list of audio files all located in the same directory alongside a timestamp.csv, in which case only they will be used.

        chunk_size: `int`
            The target duration for all the reshaped files, in seconds.

        output_dir_path: `str`, optional, keyword-only
            The directory where the newly created audio files will be created. If none is provided,
            it will be the same as the input directory. This is not recommended.

        batch_ind_min: `int`, optional, keyword-only
            The first file of the list to be processed. Default is 0.

        batch_ind_max: `int`, optional, keyword-only
            The last file of the list to be processed. Default is -1, meaning the entire list is processed.

        max_delta_interval: `int`, optional, keyword-only
            The maximum number of second allowed for a delta between two timestamp_list to still be considered the same.
            Default is 5s up and down.

        last_file_behavior: `{"truncate","pad","discard"}, optional, keyword-only
            Tells the reshaper what to do with if the last data of the last file is too small to fill a whole file.
            This parameter is only active if `batch_ind_max` is `-1`
            - `truncate` creates a truncated file with the remaining data, which will have a different duration than the others.
            - `pad` creates a file of the same duration than the others, where the missing data is filled with 0.
            - `discard` ignores the remaining data. The last seconds/minutes/hours of audio will be lost in the reshaping.
        The default methodd is `pad`.

        offset_beginning: `int`, optional, keyword-only
            The number of seconds that should be skipped in the first input file. When parallelising the reshaping,
            it would mean that the beginning of the file is being processed by another job. Default is 0.

        offset_end: `int`, optional, keyword-only
            The number of seconds that should be ignored in the last input file. When parallelising the reshaping, it would mean that the end of this file is processed by another job.
            Default is 0, meaning that nothing is ignored.

        verbose: `bool`, optional, keyword-only
            Whether to display informative messages or not.

        overwrite: `bool`, optional, keyword-only
            Deletes the content of `output_dir_path` before writing the results. If it is implicitly the `input_files` directory,
            nothing happens. WARNING: If `output_dir_path` is explicitly set to be the same as `input_files`, then it will be overwritten!

        force_reshape: `bool`, optional, keyword-only
            Ignore all warnings and non-fatal errors while reshaping.

        lock: `multiprocessing.lock`, optional, keyword-only
            An optional lock when the reshaping is done locally in parallel.
    Returns:
    --------
        The list of the path of newly created audio files.
    """
    set_umask()
    verbose = True
    files = []

    if isinstance(input_files, list):
        input_dir_path = Path(input_files[0]).parent
        files = [Path(file).stem for file in input_files]
        if verbose:
            print(f"Input directory detected as {input_dir_path}")
    else:
        input_dir_path = Path(input_files)

    #! Validation
    if last_file_behavior not in ["truncate", "pad", "discard"]:
        raise ValueError(
            f"Bad value {last_file_behavior} for last_file_behavior parameters. Must be one of truncate, pad or discard."
        )

    implicit_output = False
    if not output_dir_path:
        print("No output directory provided. Will use the input directory instead.")
        implicit_output = True
        output_dir_path = input_dir_path
        if overwrite:
            print(
                "Cannot overwrite input directory when the output directory is implicit! Choose a different output directory instead."
            )

    output_dir_path = Path(output_dir_path)

    if not input_dir_path.is_dir():
        raise ValueError(
            f"The input files must either be a valid folder path or a list of file path, not {str(input_dir_path)}."
        )

    if not timestamp_path.exists() and not input_dir_path.joinpath("timestamp.csv").exists():
        raise FileNotFoundError(
            f"The timestamp.csv file must be present in the directory {input_dir_path} and correspond to the audio files in the same location."
        )

    make_path(output_dir_path, mode=DPDEFAULT)

    input_timestamp = pd.read_csv(
        timestamp_path if timestamp_path.exists() else input_dir_path.joinpath("timestamp.csv"),
        header=None,
        names=["filename", "timestamp", "timezone"],
    )

    # When automatically reshaping, will populate the files list
    if not files:
        files = list(
            input_timestamp["filename"][
                batch_ind_min : batch_ind_max + 1
                if batch_ind_max > 0
                else input_timestamp.size
            ]
        )

    if verbose:
        print(f"Files to be reshaped: {','.join(files)}")

    result = []
    timestamp_list = []
    timestamp: datetime = None
    previous_audio_data = np.empty(0)
    sample_rate = 0
    i = 0
    t = math.ceil(
        sf.info(input_dir_path.joinpath(files[i])).duration
        * (batch_ind_min)
        / chunk_size
    )
    proceed = force_reshape  # Default is False

    while i < len(files):
        audio_data, sample_rate = sf.read(input_dir_path.joinpath(files[i]))
        file_duration = len(audio_data)//sample_rate
        
        if overwrite and not implicit_output and output_dir_path == input_dir_path and output_dir_path == input_dir_path and i<len(files)-1:
            print(f"Deleting {files[i]}")
            input_dir_path.joinpath(files[i]).unlink()

        if i == 0:
            timestamp = input_timestamp[input_timestamp["filename"] == files[i]][
                "timestamp"
            ].values[0]
            timestamp = datetime.strptime(
                timestamp, "%Y-%m-%dT%H:%M:%S.%fZ"
            ) + timedelta(seconds=offset_beginning)
            audio_data = audio_data[int(offset_beginning * sample_rate) :]
        elif (
            i == len(files) - 1 and offset_end != 0 and not last_file_behavior == "pad"
        ):
            audio_data = audio_data[: int(len(audio_data) - (offset_end * sample_rate))]

        # Need to check if size > 1 because numpy arrays are never empty urgh
        if previous_audio_data.size > 1:
            audio_data = np.concatenate((previous_audio_data, audio_data))
            previous_audio_data = np.empty(0)

        #! AUDIO DURATION > CHUNK SIZE
        # While the duration of the audio is longer than the target chunk, we segment it into small files
        # This means to account for the creation of 10s long files from big one and not overload audio_data.
        if len(audio_data) > chunk_size * sample_rate:
            while len(audio_data) > chunk_size * sample_rate:
                output = audio_data[: chunk_size * sample_rate]
                previous_audio_data = audio_data[chunk_size * sample_rate :]

                end_time = (
                    (t + 1) * chunk_size
                    if chunk_size * sample_rate <= len(output)
                    else t * chunk_size + len(output) // sample_rate
                )

                outfilename = output_dir_path.joinpath(
                    f"{datetime.strftime(timestamp, '%Y-%m-%dT%H:%M:%S.%f')[:-3].replace(':','-').replace('.','_')}.wav"
                )

                result.append(outfilename.name)

                timestamp_list.append(
                    datetime.strftime(timestamp, "%Y-%m-%dT%H:%M:%S.%f")[:-3] + "Z"
                )
                timestamp += timedelta(seconds=chunk_size)

                sf.write(
                    outfilename, output, sample_rate, format="WAV", subtype="DOUBLE"
                )
                os.chmod(outfilename, mode=FPDEFAULT)

                if verbose:
                    print(
                        f"{outfilename} written! File is {(len(output)/sample_rate)} seconds long. {(len(previous_audio_data)/sample_rate)} seconds left from slicing."
                    )

                t += 1
                audio_data = previous_audio_data

            # If after we get out of the previous while loop we don't have any audio_data left, then we look at the next file.
            if len(audio_data) == 0:
                i += 1
                continue
        #! AUDIO DURATION == CHUNK SIZE
        # Else if audio_data is already in the desired duration, output it
        if len(audio_data) == chunk_size * sample_rate:
            output = audio_data
            previous_audio_data = np.empty(0)

        #! AUDIO DURATION < CHUNK_SIZE
        # Else it is shorter, then while the duration is shorter than the desired chunk,
        # we read the next file and append it to the current one.
        elif len(audio_data) < chunk_size * sample_rate:
            # If it is the last file but the audio_data is shorter than the desired chunk, then fill the remaining space with silence.
            if i == len(files) - 1:
                previous_audio_data = audio_data
                break
                fill = np.zeros((chunk_size * sample_rate) - len(audio_data))
                output = np.concatenate((audio_data, fill))
                previous_audio_data = np.empty(0)
            else:
                # Check if the timestamp_list can safely be merged
                if not (
                    file_duration - max_delta_interval
                    < substract_timestamps(input_timestamp, files, i).seconds
                    < file_duration + max_delta_interval
                ):
                    print(
<<<<<<< HEAD
                        f"Warning: You are trying to merge two audio files that are not chronologically consecutive.\n{files[i]} ends at {to_timestamp(input_timestamp[input_timestamp['filename'] == files[i-1]]['timestamp'].values[0]) + timedelta(seconds=len(audio_data)//sample_rate)} and {files[i]} starts at {input_timestamp[input_timestamp['filename'] == files[i+1]]['timestamp'].values[0]}."
=======
                        f"Warning: You are trying to merge two audio files that are not chronologically consecutive.\n{files[i-1]} ends at {to_timestamp(input_timestamp[input_timestamp['filename'] == files[i-1]]['timestamp'].values[0]) + timedelta(seconds=file_duration)} and {files[i]} starts at {to_timestamp(input_timestamp[input_timestamp['filename'] == files[i]]['timestamp'].values[0])}."
>>>>>>> 5697390a
                    )
                    if (
                        not proceed and sys.__stdin__.isatty()
                    ):  # check if the script runs in an interactive shell. Otherwise will fail if proceed = False
                        res = input(
                            "If you proceed, some timestamps will be lost in the reshaping. Proceed anyway? This message won't show up again if you choose to proceed. ([yes]/no)"
                        )
                        if "yes" in res.lower() or res == "":
                            proceed = True
                        else:
                            sys.exit()
                    elif not proceed and not sys.__stdin__.isatty():
                        print(
                            "Error: Cannot merge non-continuous audio files if force_reshape is false."
                        )
                        sys.exit(1)

                while len(audio_data) < chunk_size * sample_rate and i + 1 < len(files):
                    nextdata, next_sample_rate = sf.read(
                        input_dir_path.joinpath(files[i + 1])
                    )
                    if overwrite and not implicit_output and output_dir_path == input_dir_path and i+1<len(files)-1:
                        print(f"Deleting {files[i+1]}")
                        input_dir_path.joinpath(files[i+1]).unlink()
                    rest = (chunk_size * next_sample_rate) - len(audio_data)
                    audio_data = np.concatenate(
                        (
                            audio_data,
                            nextdata[:rest] if rest <= len(nextdata) else nextdata,
                        )
                    )
                    i += 1

                output = audio_data
                previous_audio_data = nextdata[rest:]

        outfilename = output_dir_path.joinpath(
            f"{datetime.strftime(timestamp, '%Y-%m-%dT%H:%M:%S.%f')[:-3].replace(':','-').replace('.','_')}.wav"
        )
        result.append(outfilename.name)

        timestamp_list.append(
            datetime.strftime(timestamp, "%Y-%m-%dT%H:%M:%S.%f")[:-3] + "Z"
        )
        timestamp += timedelta(seconds=chunk_size)

        sf.write(outfilename, output, sample_rate, format="WAV", subtype="DOUBLE")
        os.chmod(outfilename, mode=FPDEFAULT)

        if verbose:
            print(
                f"{outfilename} written! File is {(len(output)/sample_rate)} seconds long. {(len(previous_audio_data)/sample_rate)} seconds left from slicing."
            )
        i += 1
        t += 1

    #! AFTER MAIN LOOP
    while len(previous_audio_data) >= chunk_size * sample_rate:
        output = previous_audio_data[: chunk_size * sample_rate]
        previous_audio_data = previous_audio_data[chunk_size * sample_rate :]

        outfilename = output_dir_path.joinpath(
            f"{datetime.strftime(timestamp, '%Y-%m-%dT%H:%M:%S.%f')[:-3].replace(':','-').replace('.','_')}.wav"
        )
        result.append(outfilename.name)

        timestamp_list.append(
            datetime.strftime(timestamp, "%Y-%m-%dT%H:%M:%S.%f")[:-3] + "Z"
        )
        timestamp += timedelta(seconds=chunk_size)

        sf.write(outfilename, output, sample_rate, format="WAV", subtype="DOUBLE")
        os.chmod(outfilename, mode=FPDEFAULT)

        if verbose:
            print(
                f"{outfilename} written! File is {(len(output)/sample_rate)} seconds long. {(len(previous_audio_data)/sample_rate)} seconds left from slicing."
            )

        i += 1
        t += 1

    if len(previous_audio_data) > 1:
        skip_last = False
        match last_file_behavior:
            case "truncate":
                output = previous_audio_data
                previous_audio_data = np.empty(0)
            case "pad":
                fill = np.zeros((chunk_size * sample_rate) - len(previous_audio_data))
                output = np.concatenate((previous_audio_data, fill))
                previous_audio_data = np.empty(0)
            case "discard":
                skip_last = True

        if not skip_last:

            outfilename = output_dir_path.joinpath(
                f"{datetime.strftime(timestamp, '%Y-%m-%dT%H:%M:%S.%f')[:-3].replace(':','-').replace('.','_')}.wav"
            )
            result.append(outfilename.name)

            timestamp_list.append(
                datetime.strftime(timestamp, "%Y-%m-%dT%H:%M:%S.%f")[:-3] + "Z"
            )
            timestamp += timedelta(seconds=len(output))

            sf.write(outfilename, output, sample_rate, format="WAV", subtype="DOUBLE")
            os.chmod(outfilename, mode=FPDEFAULT)

            if verbose:
                print(
                    f"{outfilename} written! File is {(len(output)/sample_rate)} seconds long. {len(previous_audio_data)/sample_rate} seconds left from slicing."
                )

    for remaining_file in [f for f in files if input_dir_path.joinpath(f).exists()]:
        if overwrite and not implicit_output and output_dir_path == input_dir_path:
            print(f"Deleting {remaining_file}")
            input_dir_path.joinpath(remaining_file).unlink()

    path_csv = output_dir_path.joinpath("timestamp.csv")

    lock = FileLock(str(path_csv) + ".lock")

    with lock:
        # suppr doublons
        if path_csv.exists():
            tmp_timestamp = pd.read_csv(path_csv, header=None)
            result += list(tmp_timestamp[0].values)
            timestamp_list += list(tmp_timestamp[1].values)

        input_timestamp = pd.DataFrame(
            {"filename": result, "timestamp": timestamp_list, "timezone": "UTC"}
        )
        input_timestamp.sort_values(by=["timestamp"], inplace=True)
        input_timestamp.drop_duplicates().to_csv(
            path_csv,
            index=False,
            na_rep="NaN",
            header=None,
        )
        os.chmod(path_csv, mode=FPDEFAULT)

    return [output_dir_path.joinpath(res) for res in result]


if __name__ == "__main__":
    parser = ArgumentParser()
    required = parser.add_argument_group("required arguments")
    required.add_argument(
        "--input-files",
        "-i",
        help="The files to be reshaped, as either the path to a directory containing audio files and a timestamp.csv or a list of filenames all in the same directory alongside a timestamp.csv.",
    )
    required.add_argument(
        "--chunk-size",
        "-s",
        type=int,
        help="The time in seconds of the reshaped files.",
    )
    parser.add_argument(
        "--output-dir",
        "-o",
        help="The path to the directory to write reshaped files. Default is same as --input-files directory.",
    )
    parser.add_argument(
        "--batch-ind-min",
        "-min",
        type=int,
        default=0,
        help="The first file of the list to be processed. Default is 0.",
    )
    parser.add_argument(
        "--batch-ind-max",
        "-max",
        type=int,
        default=-1,
        help="The last file of the list to be processed. Default is -1, meaning the entire list is processed.",
    )
    parser.add_argument(
        "--offset-beginning",
        type=int,
        default=0,
        help="number of seconds that should be skipped in the first input file. When parallelising the reshaping, it would mean that the beginning of the file is being processed by another job. Default is 0.",
    )
    parser.add_argument(
        "--offset-end",
        type=int,
        default=0,
        help="The number of seconds that should be ignored in the last input file. When parallelising the reshaping, it would mean that the end of this file is processed by another job. Default is 0, meaning that nothing is ignored.",
    )
    parser.add_argument(
        "--max-delta-interval",
        type=int,
        default=5,
        help="The maximum number of second allowed for a delta between two timestamp_list to still be considered the same. Default is 5s up and down.",
    )
    parser.add_argument(
        "--verbose",
        "-v",
        action="store_true",
        default=True,
        help="Whether the script prints informative messages. Default is true.",
    )
    parser.add_argument(
        "--overwrite",
        action="store_true",
        default=False,
        help="If set, deletes all content in --output-dir before writing the output. Default false, deactivated if the --output-dir is the same as --input-file dir.",
    )
    parser.add_argument(
        "--force",
        "-f",
        action="store_true",
        default=False,
        help="Ignore all warnings and non-fatal errors while reshaping.",
    )
    parser.add_argument(
        "--last-file-behavior",
        default="pad",
        help="Tells the program what to do with the remaining data that are shorter than the chunk size. Possible arguments are pad (the default), which pads with silence until the last file has the same length as the others; truncate to create a shorter file with only the leftover data; discard to not do anything with the last data and throw it away.",
    )
    parser.add_argument(
        "--timestamp-path",
        default=None,
        help="Path to the original timestamp file."
    )

    args = parser.parse_args()

    input_files = (
        args.input_files.split(" ")
        if not Path(args.input_files).is_dir()
        else args.input_files
    )

    print("Parameters :", args)

    files = reshape(
        chunk_size=args.chunk_size,
        input_files=input_files,
        output_dir_path=args.output_dir,
        batch_ind_min=args.batch_ind_min,
        batch_ind_max=args.batch_ind_max,
        offset_beginning=args.offset_beginning,
        offset_end=args.offset_end,
        timestamp_path=Path(args.timestamp_path),
        max_delta_interval=args.max_delta_interval,
        last_file_behavior=args.last_file_behavior,
        verbose=args.verbose,
        overwrite=args.overwrite,
        force_reshape=args.force,
    )

    if args.verbose:
        print(f"All {len(files)} reshaped audio files written in {files[0].parent}.")<|MERGE_RESOLUTION|>--- conflicted
+++ resolved
@@ -291,11 +291,7 @@
                     < file_duration + max_delta_interval
                 ):
                     print(
-<<<<<<< HEAD
-                        f"Warning: You are trying to merge two audio files that are not chronologically consecutive.\n{files[i]} ends at {to_timestamp(input_timestamp[input_timestamp['filename'] == files[i-1]]['timestamp'].values[0]) + timedelta(seconds=len(audio_data)//sample_rate)} and {files[i]} starts at {input_timestamp[input_timestamp['filename'] == files[i+1]]['timestamp'].values[0]}."
-=======
-                        f"Warning: You are trying to merge two audio files that are not chronologically consecutive.\n{files[i-1]} ends at {to_timestamp(input_timestamp[input_timestamp['filename'] == files[i-1]]['timestamp'].values[0]) + timedelta(seconds=file_duration)} and {files[i]} starts at {to_timestamp(input_timestamp[input_timestamp['filename'] == files[i]]['timestamp'].values[0])}."
->>>>>>> 5697390a
+                        f"Warning: You are trying to merge two audio files that are not chronologically consecutive.\n{files[i]} ends at {to_timestamp(input_timestamp[input_timestamp['filename'] == files[i-1]]['timestamp'].values[0]) + timedelta(seconds=file_duration)} and {files[i]} starts at {to_timestamp(input_timestamp[input_timestamp['filename'] == files[i+1]]['timestamp'].values[0])}."
                     )
                     if (
                         not proceed and sys.__stdin__.isatty()
