--- conflicted
+++ resolved
@@ -33,15 +33,9 @@
 @glc.set_logger(print_logger)
 def display_folder_storage_info(dir_path: str) -> None:
     usage = shutil.disk_usage(dir_path)
-<<<<<<< HEAD
+
     def str_usage(key: str, value: int) -> str:
         return f"{f'{key} storage space:':<30}{f'{round(value/ (1024**4), 1)} TB':>10}"
-=======
-
-    def str_usage(key: str, value: int) -> str:
-        return f"{f'{key} storage space:':<30}{f'{round(value/ (1024**4), 1)} TB':>10}"
-
->>>>>>> 63f2f02b
     total = str_usage("Total", usage.total)
     used = str_usage("Used", usage.used)
     free = str_usage("Available", usage.free)
